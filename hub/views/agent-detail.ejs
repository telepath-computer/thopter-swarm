<!DOCTYPE html>
<html lang="en">
<head>
  <meta charset="UTF-8">
  <meta name="viewport" content="width=device-width, initial-scale=1.0">
  <title>Thopter <%= thopter.fly.id %> - Thopter Swarm Dashboard</title>
  <link rel="stylesheet" href="/styles.css">
</head>
<body>
  <div class="container">
    <header class="header">
      <div class="header-nav">
        <h1>Thopter: <%= thopter.fly.id %></h1>
        <div class="nav-links">
          <a href="/" class="back-btn">← Back</a>
        </div>
      </div>
      <button onclick="window.location.reload()" class="refresh-btn">Refresh</button>
    </header>

    <main>
      <!-- Thopter Details Section -->
      <section class="thopter-detail-section">        
        <div class="thopter-detail-info">
          <div class="detail-grid">
            <!-- Fly Infrastructure Section -->
            <div class="detail-section">
              <h3>Infrastructure (Fly)</h3>
              
              <div class="detail-row">
                <div class="detail-label">Machine ID:</div>
                <div class="detail-value"><%= thopter.fly.id %></div>
              </div>
              
              <div class="detail-row">
                <div class="detail-label">Machine Name:</div>
                <div class="detail-value"><%= thopter.fly.name %></div>
              </div>
              
              <div class="detail-row">
                <div class="detail-label">Machine State:</div>
                <div class="detail-value">
                  <span class="machine-state <%= formatters.stateClass(thopter.fly.machineState) %>">
                    <%= thopter.fly.machineState %>
                  </span>
                </div>
              </div>
              
              <div class="detail-row">
                <div class="detail-label">Region:</div>
                <div class="detail-value"><%= thopter.fly.region %></div>
              </div>
<<<<<<< HEAD
              
              <div class="detail-row">
                <div class="detail-label">Image:</div>
                <div class="detail-value"><%= thopter.fly.image %></div>
=======
            <% } %>
            
            <% if (agent.workBranch && agent.repository) { %>
              <div class="detail-row">
                <div class="detail-label">Work Branch:</div>
                <div class="detail-value">
                  <a href="<%= formatters.gitHubTreeUrl(agent.repository, agent.workBranch) %>" target="_blank">
                    <%= agent.workBranch %>
                  </a>
                </div>
>>>>>>> 5627941a
              </div>
              
              <div class="detail-row">
                <div class="detail-label">Created:</div>
                <div class="detail-value">
                  <%= formatters.absoluteTime(thopter.fly.createdAt) %> 
                  (<%= formatters.relativeTime(thopter.fly.createdAt) %>)
                </div>
              </div>
            </div>

            <!-- Hub Management Section -->
            <div class="detail-section">
              <h3>Hub Management</h3>
              
              <div class="detail-row">
                <div class="detail-label">Kill Requested:</div>
                <div class="detail-value">
                  <span class="<%= thopter.hub.killRequested ? 'kill-requested' : 'normal' %>">
                    <%= thopter.hub.killRequested ? 'Yes' : 'No' %>
                  </span>
                </div>
              </div>
            </div>

            <!-- Session Status Section -->
            <% if (thopter.session) { %>
              <div class="detail-section">
                <h3>Session Status</h3>
                
                <div class="detail-row">
                  <div class="detail-label">Claude State:</div>
                  <div class="detail-value">
                    <span class="claude-state <%= formatters.stateClass(thopter.session.claudeState) %>">
                      <%= thopter.session.claudeState %>
                    </span>
                  </div>
                </div>
                
                <div class="detail-row">
                  <div class="detail-label">Last Activity:</div>
                  <div class="detail-value">
                    <%= formatters.absoluteTime(thopter.session.lastActivity) %> 
                    (<%= formatters.relativeTime(thopter.session.lastActivity) %>)
                  </div>
                </div>
                
                <% if (thopter.session.idleSince) { %>
                  <div class="detail-row">
                    <div class="detail-label">Idle Since:</div>
                    <div class="detail-value">
                      <%= formatters.absoluteTime(thopter.session.idleSince) %> 
                      (<%= formatters.relativeTime(thopter.session.idleSince) %>)
                    </div>
                  </div>
                <% } %>
              </div>
            <% } else { %>
              <div class="detail-section">
                <h3>Session Status</h3>
                <div class="detail-row">
                  <div class="detail-value no-session">
                    No observer data - thopter may not be responding
                  </div>
                </div>
              </div>
            <% } %>

            <!-- GitHub Context Section -->
            <% if (thopter.github) { %>
              <div class="detail-section">
                <h3>GitHub Context</h3>
                
                <div class="detail-row">
                  <div class="detail-label">Repository:</div>
                  <div class="detail-value">
                    <a href="<%= formatters.gitHubUrl(thopter.github.repository) %>" target="_blank">
                      <%= thopter.github.repository %>
                    </a>
                  </div>
                </div>
                
                <div class="detail-row">
                  <div class="detail-label">Issue:</div>
                  <div class="detail-value">
                    <a href="<%= formatters.gitHubUrl(thopter.github.repository, thopter.github.issueNumber) %>" target="_blank">
                      #<%= thopter.github.issueNumber %>: <%= thopter.github.issueTitle %>
                    </a>
                  </div>
                </div>
                
                <div class="detail-row">
                  <div class="detail-label">Work Branch:</div>
                  <div class="detail-value">
                    <span class="branch-name"><%= helpers.getWorkBranch(thopter) %></span>
                  </div>
                </div>
                
                <div class="detail-row">
                  <div class="detail-label">Mentioned By:</div>
                  <div class="detail-value"><%= thopter.github.mentionAuthor %></div>
                </div>
                
                <div class="detail-row">
                  <div class="detail-label">Mention Location:</div>
                  <div class="detail-value"><%= thopter.github.mentionLocation %></div>
                </div>
              </div>
            <% } else { %>
              <div class="detail-section">
                <h3>GitHub Context</h3>
                <div class="detail-row">
                  <div class="detail-value no-context">
                    No GitHub context available
                  </div>
                </div>
              </div>
            <% } %>

            <!-- Orphan Status Section -->
            <% const orphanStatus = helpers.getOrphanStatus(thopter); %>
            <% if (orphanStatus.isOrphan) { %>
              <div class="detail-section orphan-section">
                <h3>Orphan Status</h3>
                
                <div class="detail-row">
                  <div class="detail-label">Reason:</div>
                  <div class="detail-value orphan-reason">
                    <%= orphanStatus.reason %>
                  </div>
                </div>
                
                <% if (orphanStatus.lastSeen) { %>
                  <div class="detail-row">
                    <div class="detail-label">Last Seen:</div>
                    <div class="detail-value">
                      <%= formatters.absoluteTime(orphanStatus.lastSeen) %> 
                      (<%= formatters.relativeTime(orphanStatus.lastSeen) %>)
                    </div>
                  </div>
                <% } %>
                
                <% if (orphanStatus.secondsSinceLastUpdate) { %>
                  <div class="detail-row">
                    <div class="detail-label">Stale Duration:</div>
                    <div class="detail-value"><%= orphanStatus.secondsSinceLastUpdate %> seconds</div>
                  </div>
                <% } %>
              </div>
            <% } %>
          </div>
        </div>
        
        <!-- Thopter Actions -->
        <div class="thopter-actions-section">
          <div class="action-buttons">
            <% const terminalUrl = helpers.getWebTerminalUrl(thopter, process.env.APP_NAME, 7681); %>
            <a href="<%= terminalUrl %>" class="terminal-btn" target="_blank">Terminal</a>
            
            <% const sessionLogUrl = helpers.getWebTerminalUrl(thopter, process.env.APP_NAME, 7791); %>
            <a href="<%= sessionLogUrl %>" class="session-log-btn" target="_blank">Session Log</a>
            
            <% if (!thopter.hub.killRequested) { %>
              <form action="/agent/<%= thopter.fly.id %>/kill" method="POST" onsubmit="return confirmKill()" style="display: inline;">
                <button type="submit" class="kill-btn">Kill Thopter</button>
              </form>
            <% } else { %>
              <button class="kill-btn disabled" disabled>Killing...</button>
            <% } %>
          </div>
        </div>
      </section>

      <!-- Terminal Snapshot Section -->
      <% if (thopter.session && thopter.session.screenDump) { %>
        <section class="terminal-section">
          <h2>Terminal Snapshot</h2>
          <div class="terminal-timestamp">
            Last updated: <%= formatters.absoluteTime(thopter.session.lastActivity) %> (<%= formatters.relativeTime(thopter.session.lastActivity) %>)
          </div>
          <div class="terminal-container">
            <pre class="terminal-output"><%= thopter.session.screenDump %></pre>
          </div>
        </section>
      <% } else { %>
        <section class="terminal-section">
          <h2>Terminal Snapshot</h2>
          <div class="empty-state">
            <p>No terminal data available - thopter observer may not be running</p>
          </div>
        </section>
      <% } %>
    </main>
  </div>

  <script>
    function confirmKill() {
      return confirm('Are you sure you want to kill this thopter? This action cannot be undone.');
    }
  </script>
</body>
</html><|MERGE_RESOLUTION|>--- conflicted
+++ resolved
@@ -50,23 +50,10 @@
                 <div class="detail-label">Region:</div>
                 <div class="detail-value"><%= thopter.fly.region %></div>
               </div>
-<<<<<<< HEAD
               
               <div class="detail-row">
                 <div class="detail-label">Image:</div>
                 <div class="detail-value"><%= thopter.fly.image %></div>
-=======
-            <% } %>
-            
-            <% if (agent.workBranch && agent.repository) { %>
-              <div class="detail-row">
-                <div class="detail-label">Work Branch:</div>
-                <div class="detail-value">
-                  <a href="<%= formatters.gitHubTreeUrl(agent.repository, agent.workBranch) %>" target="_blank">
-                    <%= agent.workBranch %>
-                  </a>
-                </div>
->>>>>>> 5627941a
               </div>
               
               <div class="detail-row">
@@ -161,7 +148,7 @@
                 <div class="detail-row">
                   <div class="detail-label">Work Branch:</div>
                   <div class="detail-value">
-                    <span class="branch-name"><%= helpers.getWorkBranch(thopter) %></span>
+                    <span class="branch-name"><a href="<%= formatters.gitHubTreeUrl(thopter.github.repository, helpers.getWorkBranch(thopter)) %>" target="_blank"><%= helpers.getWorkBranch(thopter) %></a></span>
                   </div>
                 </div>
                 
