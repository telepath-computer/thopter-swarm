<!DOCTYPE html>
<html lang="en">
<head>
  <meta charset="UTF-8">
  <meta name="viewport" content="width=device-width, initial-scale=1.0">
  <title>Thopter Swarm Dashboard</title>
  <link rel="stylesheet" href="/styles.css">
</head>
<body>
  <div class="container">
    <header class="header">
      <h1>Thopter Swarm Dashboard</h1>
      <div class="header-controls">
        <!-- Operating Mode Indicator -->
        <div class="mode-indicator">
          <span class="mode-label">Mode:</span>
          <span class="mode-status <%= formatters.modeClass(operatingMode) %>">
            <%= operatingMode %>
          </span>
        </div>
        
        <!-- Pause/Resume Controls -->
        <div class="mode-controls">
          <% if (operatingMode === 'running') { %>
            <form action="/control/pause" method="POST">
              <button type="submit" class="control-btn pause-btn">Pause</button>
            </form>
          <% } else if (operatingMode === 'paused') { %>
            <form action="/control/resume" method="POST">
              <button type="submit" class="control-btn resume-btn">Resume</button>
            </form>
          <% } %>
        </div>
      </div>
    </header>

    <main>
      <!-- Golden Claudes Section -->
      <section class="golden-claudes-section">
        <h2>Golden Claudes (<%= goldenClaudes.length %>)</h2>
        
        <% if (goldenClaudes.length === 0) { %>
          <div class="empty-state">
            <p>No Golden Claude instances found.</p>
            <p>Create Golden Claudes using: <code>./fly/recreate-gc.sh [name]</code></p>
          </div>
        <% } else { %>
          <div class="table-container">
            <table class="gc-table">
              <thead>
                <tr>
                  <th>Name</th>
                  <th>Status</th>
                  <th>Machine ID</th>
                  <th>Terminal</th>
                </tr>
              </thead>
              <tbody>
                <% goldenClaudes.forEach(gc => { %>
                  <tr class="gc-row">
                    <td class="gc-name-cell">
                      <span class="gc-name">gc-<%= gc.name %></span>
                    </td>
                    <td class="status-cell">
                      <span class="gc-state <%= gc.state === 'running' ? 'state-running' : 'state-stopped' %>">
                        <%= gc.state %>
                      </span>
                    </td>
                    <td class="gc-id-cell">
                      <span class="machine-id" title="<%= gc.machineId %>">
                        <%= gc.machineId %>
                      </span>
                    </td>
                    <td class="terminal-cell">
                      <% if (gc.webTerminalUrl) { %>
                        <a href="<%= gc.webTerminalUrl %>" target="_blank" class="table-btn terminal-btn">
                          Terminal
                        </a>
                      <% } else { %>
                        <span class="no-data">—</span>
                      <% } %>
                    </td>
                  </tr>
                <% }); %>
              </tbody>
            </table>
          </div>
        <% } %>
      </section>

      <!-- Healthy Thopters Section -->
      <% if (healthyGroups.length > 0) { %>
        <section class="thopters-section">
          <h2>Healthy Thopters</h2>
          
          <% healthyGroups.forEach(group => { %>
            <div class="user-group">
              <h3 class="user-group-header">
                👤 <%= group.user %> (<%= group.thopters.length %> thopter<%= group.thopters.length === 1 ? '' : 's' %>)
              </h3>
              <div class="table-container">
                <table class="thopters-table">
                  <thead>
                    <tr>
                      <th>ID</th>
                      <th>Status</th>
                      <th>Age</th>
                      <th>Last Ping</th>
                      <th>Task</th>
                      <th></th>
                      <th></th>
                      <th></th>
                    </tr>
                  </thead>
                  <tbody>
                    <% group.thopters.forEach(thopter => { %>
                      <tr class="thopter-row">
                        <td class="thopter-id-cell">
                          <a href="/agent/<%= thopter.fly.id %>" class="thopter-id-link">
                            <%= thopter.fly.id %>
                          </a>
                        </td>
                        <td class="status-cell">
                          <span class="thopter-state <%= formatters.stateClass(thopter.session?.claudeState || 'idle') %>">
                            <%= thopter.session?.claudeState || 'idle' %>
                          </span>
                          <% const idleDuration = formatters.idleDuration(thopter.session?.idleSince, thopter.session?.claudeState || 'idle'); %>
                          <% if (idleDuration) { %>
                            <span class="idle-duration">(<%= idleDuration %>)</span>
                          <% } %>
                        </td>
                        <td class="age-cell">
                          <span title="<%= formatters.absoluteTime(thopter.fly.createdAt) %>">
                            <%= formatters.relativeTime(thopter.fly.createdAt) %>
                          </span>
                        </td>
                        <td class="activity-cell">
                          <% if (thopter.session?.lastActivity) { %>
                            <span title="<%= formatters.absoluteTime(thopter.session.lastActivity) %>">
                              <%= formatters.relativeTime(thopter.session.lastActivity) %>
                            </span>
                          <% } else { %>
                            <span class="no-data">—</span>
                          <% } %>
                        </td>
                        <td class="repo-issue-cell">
                          <div class="repo-issue-content">
                            <% if (helpers.getRepository(thopter)) { %>
                              <div class="repo-line">
                                <a href="<%= formatters.gitHubUrl(helpers.getRepository(thopter)) %>" target="_blank">
                                  <%= helpers.getRepository(thopter) %>
                                </a>
                              </div>
                            <% } else { %>
                              <div class="repo-line no-data">—</div>
                            <% } %>
                            <% if (thopter.github && thopter.github.issueNumber) { %>
                              <div class="issue-line">
                                <a href="<%= formatters.gitHubUrl(thopter.github.repository, thopter.github.issueNumber) %>" target="_blank">
                                  #<%= thopter.github.issueNumber %>: <%= formatters.truncateText(thopter.github.issueTitle, 50) %>
                                </a>
                              </div>
                            <% } %>
<<<<<<< HEAD
                            <% const workBranch = helpers.getWorkBranch(thopter); %>
                            <% if (workBranch) { %>
                              <div class="branch-line">
                                <span class="branch-name"><%= workBranch %></span>
=======
                            <% if (agent.workBranch && agent.repository) { %>
                              <div class="branch-line">
                                <a href="<%= formatters.gitHubTreeUrl(agent.repository, agent.workBranch) %>" target="_blank" class="branch-name">
                                  <%= agent.workBranch %>
                                </a>
>>>>>>> 5627941a
                              </div>
                            <% } %>
                          </div>
                        </td>
                        <td class="action-cell">
                          <% const terminalUrl = helpers.getWebTerminalUrl(thopter, process.env.APP_NAME, 7681); %>
                          <a href="<%= terminalUrl %>" class="table-btn terminal-btn" target="_blank" title="Open Web Terminal">
                            Terminal
                          </a>
                        </td>
                        <td class="action-cell">
                          <% const sessionLogUrl = helpers.getWebTerminalUrl(thopter, process.env.APP_NAME, 7791); %>
                          <a href="<%= sessionLogUrl %>" class="table-btn session-log-btn" target="_blank" title="View Session Logs">
                            Session Log
                          </a>
                        </td>
                        <td class="action-cell">
                          <% if (thopter.hub.killRequested) { %>
                            <button class="table-btn kill-btn disabled" disabled title="Thopter is being killed">
                              Killing...
                            </button>
                          <% } else { %>
                            <form action="/agent/<%= thopter.fly.id %>/kill" method="POST" style="display: inline;" onsubmit="return confirm('Are you sure you want to kill this thopter? This action cannot be undone.');">
                              <button type="submit" class="table-btn kill-btn" title="Kill Thopter">
                                Kill
                              </button>
                            </form>
                          <% } %>
                        </td>
                      </tr>
                    <% }); %>
                  </tbody>
                </table>
              </div>
            </div>
          <% }); %>
        </section>
      <% } %>

      <!-- Orphaned Thopters Section -->
      <% if (orphanedGroups.length > 0) { %>
        <section class="thopters-section orphaned-section">
          <h2>Orphaned Thopters</h2>
          
          <% orphanedGroups.forEach(group => { %>
            <div class="user-group">
              <h3 class="user-group-header">
                👤 <%= group.user %> (<%= group.thopters.length %> orphaned)
              </h3>
              <div class="table-container">
                <table class="thopters-table">
                  <thead>
                    <tr>
                      <th>ID</th>
                      <th>Machine State</th>
                      <th>Orphan Reason</th>
                      <th>Last Seen</th>
                      <th>Age</th>
                      <th>Task</th>
                      <th></th>
                    </tr>
                  </thead>
                  <tbody>
                    <% group.thopters.forEach(thopter => { %>
                      <% const orphanStatus = helpers.getOrphanStatus(thopter); %>
                      <tr class="thopter-row orphaned">
                        <td class="thopter-id-cell">
                          <a href="/agent/<%= thopter.fly.id %>" class="thopter-id-link">
                            <%= thopter.fly.id %>
                          </a>
                          <span class="orphaned-indicator" title="Orphaned: <%= orphanStatus.reason %>">⚠️</span>
                        </td>
                        <td class="status-cell">
                          <span class="machine-state <%= formatters.stateClass(thopter.fly.machineState) %>">
                            <%= thopter.fly.machineState %>
                          </span>
                        </td>
                        <td class="orphan-reason-cell">
                          <span class="orphan-reason"><%= orphanStatus.reason %></span>
                          <% if (orphanStatus.secondsSinceLastUpdate) { %>
                            <span class="stale-duration">(<%= orphanStatus.secondsSinceLastUpdate %>s ago)</span>
                          <% } %>
                        </td>
                        <td class="activity-cell">
                          <% if (orphanStatus.lastSeen) { %>
                            <span title="<%= formatters.absoluteTime(orphanStatus.lastSeen) %>">
                              <%= formatters.relativeTime(orphanStatus.lastSeen) %>
                            </span>
                          <% } else { %>
                            <span class="no-data">—</span>
                          <% } %>
                        </td>
                        <td class="age-cell">
                          <span title="<%= formatters.absoluteTime(thopter.fly.createdAt) %>">
                            <%= formatters.relativeTime(thopter.fly.createdAt) %>
                          </span>
                        </td>
                        <td class="repo-issue-cell">
                          <div class="repo-issue-content">
                            <% if (helpers.getRepository(thopter)) { %>
                              <div class="repo-line">
                                <a href="<%= formatters.gitHubUrl(helpers.getRepository(thopter)) %>" target="_blank">
                                  <%= helpers.getRepository(thopter) %>
                                </a>
                              </div>
                            <% } else { %>
                              <div class="repo-line no-data">—</div>
                            <% } %>
                            <% if (thopter.github && thopter.github.issueNumber) { %>
                              <div class="issue-line">
                                <a href="<%= formatters.gitHubUrl(thopter.github.repository, thopter.github.issueNumber) %>" target="_blank">
                                  #<%= thopter.github.issueNumber %>: <%= formatters.truncateText(thopter.github.issueTitle, 50) %>
                                </a>
                              </div>
                            <% } %>
                          </div>
                        </td>
                        <td class="action-cell">
                          <% if (thopter.fly.machineState === 'started') { %>
                            <form action="/agent/<%= thopter.fly.id %>/kill" method="POST" style="display: inline;" onsubmit="return confirm('Are you sure you want to kill this orphaned thopter?');">
                              <button type="submit" class="table-btn kill-btn" title="Kill Orphaned Thopter">
                                Kill
                              </button>
                            </form>
                          <% } else { %>
                            <span class="no-data">—</span>
                          <% } %>
                        </td>
                      </tr>
                    <% }); %>
                  </tbody>
                </table>
              </div>
            </div>
          <% }); %>
        </section>
      <% } %>

      <!-- Stopped Thopters Section -->
      <% if (stoppedGroups.length > 0) { %>
        <section class="thopters-section stopped-section">
          <h2>Stopped Thopters</h2>
          
          <% stoppedGroups.forEach(group => { %>
            <div class="user-group">
              <h3 class="user-group-header">
                👤 <%= group.user %> (<%= group.thopters.length %> stopped)
              </h3>
              <div class="table-container">
                <table class="thopters-table">
                  <thead>
                    <tr>
                      <th>ID</th>
                      <th>Machine State</th>
                      <th>Age</th>
                      <th>Task</th>
                    </tr>
                  </thead>
                  <tbody>
                    <% group.thopters.forEach(thopter => { %>
                      <tr class="thopter-row stopped">
                        <td class="thopter-id-cell">
                          <span class="thopter-id">
                            <%= thopter.fly.id %>
                          </span>
                        </td>
                        <td class="status-cell">
                          <span class="machine-state <%= formatters.stateClass(thopter.fly.machineState) %>">
                            <%= thopter.fly.machineState %>
                          </span>
                        </td>
                        <td class="age-cell">
                          <span title="<%= formatters.absoluteTime(thopter.fly.createdAt) %>">
                            <%= formatters.relativeTime(thopter.fly.createdAt) %>
                          </span>
                        </td>
                        <td class="repo-issue-cell">
                          <div class="repo-issue-content">
                            <% if (helpers.getRepository(thopter)) { %>
                              <div class="repo-line">
                                <a href="<%= formatters.gitHubUrl(helpers.getRepository(thopter)) %>" target="_blank">
                                  <%= helpers.getRepository(thopter) %>
                                </a>
                              </div>
                            <% } else { %>
                              <div class="repo-line no-data">—</div>
                            <% } %>
                            <% if (thopter.github && thopter.github.issueNumber) { %>
                              <div class="issue-line">
                                <a href="<%= formatters.gitHubUrl(thopter.github.repository, thopter.github.issueNumber) %>" target="_blank">
                                  #<%= thopter.github.issueNumber %>: <%= formatters.truncateText(thopter.github.issueTitle, 50) %>
                                </a>
                              </div>
                            <% } %>
                          </div>
                        </td>
                      </tr>
                    <% }); %>
                  </tbody>
                </table>
              </div>
            </div>
          <% }); %>
        </section>
      <% } %>

      <!-- Empty State for No Thopters -->
      <% if (healthyGroups.length === 0 && orphanedGroups.length === 0 && stoppedGroups.length === 0) { %>
        <section class="thopters-section">
          <h2>Thopters (0)</h2>
          <div class="empty-state">
            <p>No thopters found.</p>
            <p>Thopters will appear here when they are spawned and running.</p>
          </div>
        </section>
      <% } %>

      <!-- Provision Requests Section -->
      <section class="requests-section">
        <h2>Recent Provision Requests (Last 5)</h2>
        
        <% if (provisionRequests.length === 0) { %>
          <div class="empty-state">
            <p>No recent provision requests.</p>
          </div>
        <% } else { %>
          <div class="table-container">
            <table class="requests-table">
              <thead>
                <tr>
                  <th>Request ID</th>
                  <th>Repository / Issue</th>
                  <th>Status</th>
                  <th>Created</th>
                  <th>Thopter</th>
                </tr>
              </thead>
              <tbody>
                <% provisionRequests.forEach(request => { %>
                  <tr class="request-row">
                    <td class="request-id-cell">
                      <span class="request-id"><%= request.requestId.substring(0, 12) %>...</span>
                    </td>
                    <td class="repo-issue-cell">
                      <div class="repo-issue-content">
                        <div class="repo-line"><%= request.repository %></div>
                        <% if (request.github && request.github.issueNumber) { %>
                          <div class="issue-line">
                            <a href="<%= formatters.gitHubUrl(request.repository, request.github.issueNumber) %>" target="_blank">
                              #<%= request.github.issueNumber %>: <%= formatters.truncateText(request.github.issueTitle, 40) %>
                            </a>
                          </div>
                        <% } %>
                      </div>
                    </td>
                    <td class="status-cell">
                      <span class="request-status <%= formatters.requestStatusClass(request.status) %>">
                        <%= request.status %>
                      </span>
                    </td>
                    <td class="time-cell">
                      <span title="<%= formatters.absoluteTime(request.createdAt) %>">
                        <%= formatters.relativeTime(request.createdAt) %>
                      </span>
                    </td>
                    <td class="thopter-cell">
                      <% if (request.thopterId) { %>
                        <a href="/agent/<%= request.thopterId %>" class="thopter-id-link">
                          <%= request.thopterId.substring(0, 8) %>...
                        </a>
                      <% } else { %>
                        <span class="no-data">—</span>
                      <% } %>
                    </td>
                  </tr>
                <% }); %>
              </tbody>
            </table>
          </div>
        <% } %>
      </section>

      <!-- Destroy Requests Section -->
      <section class="requests-section">
        <h2>Recent Destroy Requests (Last 5)</h2>
        
        <% if (destroyRequests.length === 0) { %>
          <div class="empty-state">
            <p>No recent destroy requests.</p>
          </div>
        <% } else { %>
          <div class="table-container">
            <table class="requests-table">
              <thead>
                <tr>
                  <th>Request ID</th>
                  <th>Thopter</th>
                  <th>Source</th>
                  <th>Reason</th>
                  <th>Status</th>
                  <th>Created</th>
                </tr>
              </thead>
              <tbody>
                <% destroyRequests.forEach(request => { %>
                  <tr class="request-row">
                    <td class="request-id-cell">
                      <span class="request-id"><%= request.requestId.substring(0, 12) %>...</span>
                    </td>
                    <td class="thopter-cell">
                      <% if (request.thopterId) { %>
                        <a href="/agent/<%= request.thopterId %>" class="thopter-id-link">
                          <%= request.thopterId.substring(0, 8) %>...
                        </a>
                      <% } else { %>
                        <span class="no-data">—</span>
                      <% } %>
                    </td>
                    <td class="source-cell">
                      <span class="request-source"><%= request.source %></span>
                    </td>
                    <td class="reason-cell">
                      <%= request.reason ? formatters.truncateText(request.reason, 40) : '—' %>
                    </td>
                    <td class="status-cell">
                      <span class="request-status <%= formatters.requestStatusClass(request.status) %>">
                        <%= request.status %>
                      </span>
                    </td>
                    <td class="time-cell">
                      <span title="<%= formatters.absoluteTime(request.createdAt) %>">
                        <%= formatters.relativeTime(request.createdAt) %>
                      </span>
                    </td>
                  </tr>
                <% }); %>
              </tbody>
            </table>
          </div>
        <% } %>
      </section>

      <!-- Logs Information Section -->
      <section class="logs-section">
        <h2>Dashboard Logs</h2>
        
        <div class="logs-tip">
          <p>To view real-time logs for this dashboard:</p>
          <div class="command-box">
            <code id="logsCommand">fly logs --machine <%= process.env.FLY_MACHINE_ID || '<hub machine id here>' %></code>
          </div>
        </div>
      </section>

    </main>
  </div>

</body>
</html><|MERGE_RESOLUTION|>--- conflicted
+++ resolved
@@ -161,18 +161,12 @@
                                 </a>
                               </div>
                             <% } %>
-<<<<<<< HEAD
                             <% const workBranch = helpers.getWorkBranch(thopter); %>
-                            <% if (workBranch) { %>
+                            <% if (workBranch && thopter.github && thopter.github.repository) { %>
                               <div class="branch-line">
-                                <span class="branch-name"><%= workBranch %></span>
-=======
-                            <% if (agent.workBranch && agent.repository) { %>
-                              <div class="branch-line">
-                                <a href="<%= formatters.gitHubTreeUrl(agent.repository, agent.workBranch) %>" target="_blank" class="branch-name">
-                                  <%= agent.workBranch %>
-                                </a>
->>>>>>> 5627941a
+                                <a href="<%= formatters.gitHubTreeUrl(thopter.github.repository, workBranch) %>" target="_blank" class="branch-name">
+                                  <%= workBranch %>
+                                </a>
                               </div>
                             <% } %>
                           </div>
@@ -288,6 +282,14 @@
                                 </a>
                               </div>
                             <% } %>
+                            <% const workBranch = helpers.getWorkBranch(thopter); %>
+                            <% if (workBranch && thopter.github && thopter.github.repository) { %>
+                              <div class="branch-line">
+                                <a href="<%= formatters.gitHubTreeUrl(thopter.github.repository, workBranch) %>" target="_blank" class="branch-name">
+                                  <%= workBranch %>
+                                </a>
+                              </div>
+                            <% } %>
                           </div>
                         </td>
                         <td class="action-cell">
@@ -367,6 +369,14 @@
                                 </a>
                               </div>
                             <% } %>
+                            <% const workBranch = helpers.getWorkBranch(thopter); %>
+                            <% if (workBranch && thopter.github && thopter.github.repository) { %>
+                              <div class="branch-line">
+                                <a href="<%= formatters.gitHubTreeUrl(thopter.github.repository, workBranch) %>" target="_blank" class="branch-name">
+                                  <%= workBranch %>
+                                </a>
+                              </div>
+                            <% } %>
                           </div>
                         </td>
                       </tr>
